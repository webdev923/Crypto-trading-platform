--- conflicted
+++ resolved
@@ -112,7 +112,12 @@
     "slippage_tolerance": 0.2
 }
 
-<<<<<<< HEAD
+### Get wallet details
+GET {{baseUrl}}/wallet/{{walletAddress}}
+
+### Get wallet details
+GET {{baseUrl}}/wallet/{{walletAddress}}
+
 ### Get token metadata
 GET {{baseUrl}}/token_metadata/{{pumpFunTokenAddress}}
 
@@ -120,8 +125,4 @@
 GET {{baseUrl}}/token_metadata/{{raydiumTokenAddress}}
 
 ### Trigger wallet update
-POST {{baseUrl}}/wallet/update
-=======
-### Get wallet details
-GET {{baseUrl}}/wallet/{{walletAddress}}
->>>>>>> 52428d2b
+POST {{baseUrl}}/wallet/update