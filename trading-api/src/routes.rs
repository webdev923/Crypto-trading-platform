--- conflicted
+++ resolved
@@ -9,10 +9,6 @@
 use chrono::Utc;
 use serde_json::{json, Value};
 use solana_sdk::{pubkey::Pubkey, signer::Signer};
-<<<<<<< HEAD
-=======
-
->>>>>>> 52428d2b
 use trading_common::{
     data::{get_metadata, get_server_keypair},
     error::AppError,
@@ -574,39 +570,6 @@
     Ok(Json(response))
 }
 
-<<<<<<< HEAD
-pub async fn get_token_metadata(
-    State(state): State<AppState>,
-    Path(token_address): Path<String>,
-) -> Result<Json<Value>, AppError> {
-    // Validate token address first
-    let token_pubkey = Pubkey::from_str(&token_address)
-        .map_err(|_| AppError::BadRequest("Invalid token address".to_string()))?;
-
-    let rpc_client = state.rpc_client.load();
-
-    let metadata = get_metadata(&rpc_client, &token_pubkey)
-        .await
-        .map_err(|e| AppError::ServerError(format!("Failed to fetch token metadata: {}", e)))?;
-
-    let response = json!({
-        "address": token_address,
-        "name": metadata.name,
-        "symbol": metadata.symbol,
-        "uri": metadata.uri,
-        "update_authority": metadata.update_authority,
-    });
-
-    Ok(Json(response))
-}
-
-pub async fn trigger_wallet_update(
-    State(state): State<AppState>,
-) -> Result<Json<serde_json::Value>, AppError> {
-    let response = state.wallet_client.emit_wallet_update().await?;
-    println!("Wallet update response: {:?}", response);
-    Ok(Json(json!({ "success": true })))
-=======
 pub async fn get_wallet_details(
     State(state): State<AppState>,
     Path(wallet_address): Path<String>,
@@ -678,5 +641,37 @@
         "sol_balance": sol_balance as f64 / 1e9, // Convert lamports to SOL
         "tokens": tokens,
     })))
->>>>>>> 52428d2b
+}
+
+pub async fn get_token_metadata(
+    State(state): State<AppState>,
+    Path(token_address): Path<String>,
+) -> Result<Json<Value>, AppError> {
+    // Validate token address first
+    let token_pubkey = Pubkey::from_str(&token_address)
+        .map_err(|_| AppError::BadRequest("Invalid token address".to_string()))?;
+
+    let rpc_client = state.rpc_client.load();
+
+    let metadata = get_metadata(&rpc_client, &token_pubkey)
+        .await
+        .map_err(|e| AppError::ServerError(format!("Failed to fetch token metadata: {}", e)))?;
+
+    let response = json!({
+        "address": token_address,
+        "name": metadata.name,
+        "symbol": metadata.symbol,
+        "uri": metadata.uri,
+        "update_authority": metadata.update_authority,
+    });
+
+    Ok(Json(response))
+}
+
+pub async fn trigger_wallet_update(
+    State(state): State<AppState>,
+) -> Result<Json<serde_json::Value>, AppError> {
+    let response = state.wallet_client.emit_wallet_update().await?;
+    println!("Wallet update response: {:?}", response);
+    Ok(Json(json!({ "success": true })))
 }