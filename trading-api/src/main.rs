--- conflicted
+++ resolved
@@ -26,12 +26,10 @@
     let supabase_url = env::var("SUPABASE_URL").context("SUPABASE_URL must be set")?;
     let supabase_service_role_key =
         env::var("SUPABASE_SERVICE_ROLE_KEY").context("SUPABASE_SERVICE_ROLE_KEY must be set")?;
-<<<<<<< HEAD
-    let supabase_key =
-        env::var("SUPABASE_ANON_PUBLIC_KEY").context("SUPABASE_ANON_PUBLIC_KEY must be set")?;
-=======
+
+
     let supabase_key = env::var("SUPABASE_ANON_PUBLIC_KEY").context("SUPABASE_ANON_PUBLIC_KEY must be set")?;
->>>>>>> 029001b4
+
     let rpc_url = env::var("SOLANA_RPC_HTTP_URL").context("SOLANA_RPC_HTTP_URL must be set")?;
     println!("rpc_url: {}", rpc_url);
 
