--- conflicted
+++ resolved
@@ -147,15 +147,12 @@
         .route("/pump_fun/sell", post(routes::pump_fun_sell))
         .route("/raydium/buy", post(routes::raydium_buy))
         .route("/raydium/sell", post(routes::raydium_sell))
-<<<<<<< HEAD
+        .route("/wallet/{wallet_address}", get(routes::get_wallet_details))
         .route(
             "/token_metadata/{token_address}",
             get(routes::get_token_metadata),
         )
         .route("/wallet/update", post(routes::trigger_wallet_update))
-=======
-        .route("/wallet/{wallet_address}", get(routes::get_wallet_details))
->>>>>>> 52428d2b
         .with_state(state)
         .layer(cors);
     let port = env::var("API_PORT").unwrap_or_else(|_| "3000".to_string());
